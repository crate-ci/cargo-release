--- conflicted
+++ resolved
@@ -1,4 +1,3 @@
-<<<<<<< HEAD
 //! # Semver Compatibility
 //!
 //! cargo-release's versioning tracks compatibility for the binaries, not the API.  We upload to
@@ -6,17 +5,11 @@
 //! with a `=` version requirement operator.
 
 #![cfg_attr(docsrs, feature(doc_auto_cfg))]
+#![warn(missing_docs)]
+#![warn(clippy::print_stderr)]
+#![warn(clippy::print_stdout)]
 
 pub mod config;
 pub mod error;
 pub mod ops;
-pub mod steps;
-=======
-//! > DESCRIPTION
-
-#![cfg_attr(docsrs, feature(doc_auto_cfg))]
-#![warn(missing_docs)]
-#![warn(clippy::print_stderr)]
-#![warn(clippy::print_stdout)]
-#![allow(non_snake_case)] // TODO: Delete me
->>>>>>> afd27559
+pub mod steps;